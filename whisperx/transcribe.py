--- conflicted
+++ resolved
@@ -162,11 +162,7 @@
         audio = load_audio(audio_path)
         # >> VAD & ASR
         print(">>Performing transcription...")
-<<<<<<< HEAD
-        result = model.transcribe(audio, batch_size=batch_size, chunk_size=chunk_size)
-=======
-        result = model.transcribe(audio, batch_size=batch_size, print_progress=print_progress)
->>>>>>> a8bfac6b
+        result = model.transcribe(audio, batch_size=batch_size, chunk_size=chunk_size, print_progress=print_progress)
         results.append((result, audio_path))
 
     # Unload Whisper and VAD
